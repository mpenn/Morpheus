--- conflicted
+++ resolved
@@ -57,7 +57,7 @@
 }
 ```
 
-In this example, we will be using a simulated PCAP dataset that is known to contain SI from each of the 10 categories the model was trained for. The dataset is located at `examples/data/pcap_dump.jsonlines`. The dataset is in the `.jsonlines` format which means each new line represents an new JSON object. In order to parse this data, it must be ingested, split by lines into individual JSON objects, and parsed. This will all be handled by Morpheus.
+In this example, we will be using a simulated PCAP dataset that is known to contain SI from each of the 10 categories the model was trained for. The dataset is located at `data/pcap_dump.jsonlines`. The dataset is in the `.jsonlines` format which means each new line represents an new JSON object. In order to parse this data, it must be ingested, split by lines into individual JSON objects, and parsed. This will all be handled by Morpheus.
 
 ## Pipeline Architecture
 
@@ -108,15 +108,6 @@
    `# Run a pipeline with 8 threads and a model batch size of 32 (Must match Triton config)` \
    run --num_threads=8 --pipeline_batch_size=1024 --model_max_batch_size=32 \
    `# Specify a NLP pipeline with 256 sequence length (Must match Triton config)` \
-<<<<<<< HEAD
-   pipeline-nlp --model_seq_length=256 \
-   `# 1st Stage: Read from file` \
-   from-file --filename=$MORPHEUS_ROOT/examples/data/pcap_dump.jsonlines \
-   `# 2nd Stage: Deserialize from JSON strings to objects` \
-   deserialize \
-   `# 3rd Stage: Preprocessing converts the input data into BERT tokens` \
-   preprocess --vocab_hash_file=$MORPHEUS_ROOT/morpheus/data/bert-base-uncased-hash.txt --do_lower_case=True --truncation=True \
-=======
    pipeline-nlp --model_seq_length=256 --labels_file=$MORPHEUS_ROOT/data/labels_nlp.txt \
    `# 1st Stage: Read from file` \
    from-file --filename=$MORPHEUS_ROOT/data/pcap_dump.jsonlines \
@@ -124,7 +115,6 @@
    deserialize \
    `# 3rd Stage: Preprocessing converts the input data into BERT tokens` \
    preprocess --vocab_hash_file=$MORPHEUS_ROOT/data/bert-base-uncased-hash.txt --do_lower_case=True --truncation=True \
->>>>>>> 8e6d947d
    `# 4th Stage: Send messages to Triton for inference. Specify the model loaded in Setup` \
    inf-triton --model_name=sid-minibert-onnx --server_url=localhost:8001 --force_convert_inputs=True \
    `# 5th Stage: Monitor stage prints throughput information to the console` \
@@ -176,11 +166,7 @@
 ====Registering Pipeline Complete!====
 ====Starting Pipeline====
 ====Building Pipeline====
-<<<<<<< HEAD
-Added source: <from-file-0; FileSourceStage(filename=/home/dagardner/work/examples/data/pcap_dump.jsonlines, iterative=False, file_type=FileTypes.Auto, repeat=1, filter_null=True, cudf_kwargs=None)>
-=======
 Added source: <from-file-0; FileSourceStage(filename=/home/dagardner/work/morpheus/data/pcap_dump.jsonlines, iterative=False, file_type=FileTypes.Auto, repeat=1, filter_null=True, cudf_kwargs=None)>
->>>>>>> 8e6d947d
   └─> morpheus.MessageMeta
 Added stage: <deserialize-1; DeserializeStage()>
   └─ morpheus.MessageMeta -> morpheus.MultiMessage
