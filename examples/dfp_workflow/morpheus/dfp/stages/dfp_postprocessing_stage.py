--- conflicted
+++ resolved
@@ -21,11 +21,6 @@
 import srf
 from srf.core import operators as ops
 
-<<<<<<< HEAD
-import cudf
-
-=======
->>>>>>> 2cfff732
 from morpheus.config import Config
 from morpheus.messages.multi_ae_message import MultiAEMessage
 from morpheus.pipeline.single_port_stage import SinglePortStage
