--- conflicted
+++ resolved
@@ -20,11 +20,7 @@
 #include <morpheus/messages/multi_inference.hpp>
 #include <morpheus/utilities/type_util.hpp>
 
-<<<<<<< HEAD
 #include <neo/segment/builder.hpp>
-=======
-#include <neo/core/segment.hpp>
->>>>>>> fd24e3ec
 #include <pyneo/node.hpp>
 
 #include <librdkafka/rdkafkacpp.h>
@@ -41,24 +37,13 @@
 namespace morpheus {
 // Component public implementations
 // ************ PreprocessNLPStage ************************* //
-<<<<<<< HEAD
 PreprocessNLPStage::PreprocessNLPStage(std::string vocab_hash_file,
-=======
-PreprocessNLPStage::PreprocessNLPStage(const neo::Segment &parent,
-                                       const std::string &name,
-                                       std::string vocab_hash_file,
->>>>>>> fd24e3ec
                                        uint32_t sequence_length,
                                        bool truncation,
                                        bool do_lower_case,
                                        bool add_special_token,
                                        int stride) :
-<<<<<<< HEAD
   PythonNode(base_t::op_factory_from_sub_fn(build_operator())),
-=======
-  neo::SegmentObject(parent, name),
-  PythonNode(parent, name, build_operator()),
->>>>>>> fd24e3ec
   m_vocab_hash_file(std::move(vocab_hash_file)),
   m_sequence_length(sequence_length),
   m_truncation(truncation),
@@ -67,15 +52,9 @@
   m_stride(stride)
 {}
 
-<<<<<<< HEAD
 PreprocessNLPStage::subscribe_fn_t PreprocessNLPStage::build_operator()
 {
     return [this](rxcpp::observable<sink_type_t> input, rxcpp::subscriber<source_type_t> output) {
-=======
-PreprocessNLPStage::operator_fn_t PreprocessNLPStage::build_operator()
-{
-    return [this](neo::Observable<reader_type_t> &input, neo::Subscriber<writer_type_t> &output) {
->>>>>>> fd24e3ec
         uint32_t stride = m_stride;
 
         // Auto calc stride to be 75% of sequence length
@@ -85,13 +64,8 @@
             stride = stride + stride / 2;
         }
 
-<<<<<<< HEAD
         return input.subscribe(rxcpp::make_observer<sink_type_t>(
             [this, &output, stride](sink_type_t x) {
-=======
-        return input.subscribe(neo::make_observer<reader_type_t>(
-            [this, stride, &output](reader_type_t &&x) {
->>>>>>> fd24e3ec
                 // Convert to string view
                 auto string_col = cudf::strings_column_view{x->get_meta("data").get_column(0)};
 
@@ -116,41 +90,23 @@
                     cudf::cast(token_results.tensor_token_ids->view(), cudf::data_type(cudf::type_id::INT32))
                         ->release();
 
-<<<<<<< HEAD
-                memory->inputs["input_ids"] = std::move(Tensor::create(
-                    std::move(input_ids_released.data),
-                    DType::create<int32_t>(),
-                    std::vector<neo::TensorIndex>{length, static_cast<int>(token_results.sequence_length)},
-                    std::vector<neo::TensorIndex>{},
-                    0));
-=======
                 memory->inputs["input_ids"] = std::move(
                     Tensor::create(std::move(input_ids_released.data),
                                    DType::create<int32_t>(),
                                    std::vector<TensorIndex>{length, static_cast<int>(token_results.sequence_length)},
                                    std::vector<TensorIndex>{},
                                    0));
->>>>>>> fd24e3ec
 
                 length = token_results.tensor_attention_mask->size() / token_results.sequence_length;
                 auto input_mask_released =
                     cudf::cast(token_results.tensor_attention_mask->view(), cudf::data_type(cudf::type_id::INT32))
                         ->release();
-<<<<<<< HEAD
-                memory->inputs["input_mask"] = std::move(Tensor::create(
-                    std::move(input_mask_released.data),
-                    DType::create<int32_t>(),
-                    std::vector<neo::TensorIndex>{length, static_cast<int>(token_results.sequence_length)},
-                    std::vector<neo::TensorIndex>{},
-                    0));
-=======
                 memory->inputs["input_mask"] = std::move(
                     Tensor::create(std::move(input_mask_released.data),
                                    DType::create<int32_t>(),
                                    std::vector<TensorIndex>{length, static_cast<int>(token_results.sequence_length)},
                                    std::vector<TensorIndex>{},
                                    0));
->>>>>>> fd24e3ec
 
                 length = token_results.tensor_metadata->size() / 3;
                 auto seq_ids_released =
@@ -158,13 +114,8 @@
                 memory->inputs["seq_ids"] =
                     std::move(Tensor::create(std::move(seq_ids_released.data),
                                              DType::create<int32_t>(),
-<<<<<<< HEAD
-                                             std::vector<neo::TensorIndex>{length, static_cast<int32_t>(3)},
-                                             std::vector<neo::TensorIndex>{},
-=======
                                              std::vector<TensorIndex>{length, static_cast<int32_t>(3)},
                                              std::vector<TensorIndex>{},
->>>>>>> fd24e3ec
                                              0));
 
                 auto next = std::make_shared<MultiInferenceMessage>(
@@ -178,7 +129,6 @@
 }
 
 // ************ PreprocessNLPStageInterfaceProxy *********** //
-<<<<<<< HEAD
 std::shared_ptr<neo::segment::Object<PreprocessNLPStage>> PreprocessNLPStageInterfaceProxy::init(
     neo::segment::Builder &parent,
     const std::string &name,
@@ -191,21 +141,6 @@
 {
     auto stage = parent.construct_object<PreprocessNLPStage>(
         name, vocab_hash_file, sequence_length, truncation, do_lower_case, add_special_token, stride);
-=======
-std::shared_ptr<PreprocessNLPStage> PreprocessNLPStageInterfaceProxy::init(neo::Segment &parent,
-                                                                           const std::string &name,
-                                                                           std::string vocab_hash_file,
-                                                                           uint32_t sequence_length,
-                                                                           bool truncation,
-                                                                           bool do_lower_case,
-                                                                           bool add_special_token,
-                                                                           int stride)
-{
-    auto stage = std::make_shared<PreprocessNLPStage>(
-        parent, name, vocab_hash_file, sequence_length, truncation, do_lower_case, add_special_token, stride);
-
-    parent.register_node<PreprocessNLPStage>(stage);
->>>>>>> fd24e3ec
 
     return stage;
 }
