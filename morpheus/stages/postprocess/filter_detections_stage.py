# Copyright (c) 2021-2022, NVIDIA CORPORATION.
#
# Licensed under the Apache License, Version 2.0 (the "License");
# you may not use this file except in compliance with the License.
# You may obtain a copy of the License at
#
#     http://www.apache.org/licenses/LICENSE-2.0
#
# Unless required by applicable law or agreed to in writing, software
# distributed under the License is distributed on an "AS IS" BASIS,
# WITHOUT WARRANTIES OR CONDITIONS OF ANY KIND, either express or implied.
# See the License for the specific language governing permissions and
# limitations under the License.

import logging
import typing

import cupy as cp
import srf
from srf.core import operators as ops

import morpheus._lib.stages as _stages
from morpheus.config import Config
from morpheus.messages import MultiResponseProbsMessage
from morpheus.pipeline.single_port_stage import SinglePortStage
from morpheus.pipeline.stream_pair import StreamPair

logger = logging.getLogger(__name__)


class FilterDetectionsStage(SinglePortStage):
    """
    This Stage class is used to filter results based on a given criteria.

    Parameters
    ----------
    c : `morpheus.config.Config`
        Pipeline configuration instance.
    threshold : float
        Threshold to classify, default is 0.5.

    """

    def __init__(self, c: Config, threshold: float = 0.5):
        super().__init__(c)

        # Probability to consider a detection
        self._threshold = threshold

    @property
    def name(self) -> str:
        return "filter"

    def accepted_types(self) -> typing.Tuple:
        """
        Accepted input types for this stage are returned.

        Returns
        -------
        typing.Tuple[`morpheus.pipeline.messages.MultiResponseProbsMessage`, ]
            Accepted input types.

        """
        return (MultiResponseProbsMessage, )

    def supports_cpp_node(self):
        # Enable support by default
        return True

    def filter(self, x: MultiResponseProbsMessage) -> typing.List[MultiResponseProbsMessage]:
        """
        This function uses a threshold value to filter the messages.

        Parameters
        ----------
        x : `morpheus.pipeline.messages.MultiResponseProbsMessage`
            Response message with probabilities calculated from inference results.

        Returns
        -------
        typing.List[`morpheus.pipeline.messages.MultiResponseProbsMessage`]
            List of filtered messages.

        """
        # Unfortunately we have to convert this to a list in case there are non-contiguous groups
        output_list = []

        # Get per row detections
        detections = (x.probs > self._threshold).any(axis=1)

        # Surround in False to ensure we get an even number of pairs
        detections = cp.concatenate([cp.array([False]), detections, cp.array([False])])

        true_pairs = cp.where(detections[1:] != detections[:-1])[0].reshape((-1, 2))

        for pair in true_pairs:
            pair = tuple(pair.tolist())
            mess_offset = x.mess_offset + pair[0]
            mess_count = pair[1] - pair[0]

            # Filter empty message groups
            if (mess_count == 0):
                continue

            output_list.append(
                MultiResponseProbsMessage(x.meta,
                                          mess_offset=mess_offset,
                                          mess_count=mess_count,
                                          memory=x.memory,
                                          offset=pair[0],
                                          count=mess_count))

        return output_list

    def _build_single(self, seg: srf.Builder, input_stream: StreamPair) -> StreamPair:

        # Convert list back to single MultiResponseProbsMessage
        def flatten_fn(input: srf.Observable, output: srf.Subscriber):

            input.pipe(ops.map(self.filter), ops.flatten()).subscribe(output)

<<<<<<< HEAD
        if CppConfig.get_should_use_cpp():
            stream = _stages.FilterDetectionsStage(seg, self.unique_name, self._threshold)
=======
        if self._build_cpp_node():
            stream = neos.FilterDetectionsStage(seg, self.unique_name, self._threshold)
>>>>>>> 33a938c3
        else:
            stream = seg.make_node_full(self.unique_name, flatten_fn)

        seg.make_edge(input_stream[0], stream)

        return stream, MultiResponseProbsMessage<|MERGE_RESOLUTION|>--- conflicted
+++ resolved
@@ -119,13 +119,8 @@
 
             input.pipe(ops.map(self.filter), ops.flatten()).subscribe(output)
 
-<<<<<<< HEAD
-        if CppConfig.get_should_use_cpp():
+        if self._build_cpp_node():
             stream = _stages.FilterDetectionsStage(seg, self.unique_name, self._threshold)
-=======
-        if self._build_cpp_node():
-            stream = neos.FilterDetectionsStage(seg, self.unique_name, self._threshold)
->>>>>>> 33a938c3
         else:
             stream = seg.make_node_full(self.unique_name, flatten_fn)
 
