--- conflicted
+++ resolved
@@ -56,14 +56,10 @@
         """
         return (typing.Any, )
 
-<<<<<<< HEAD
-    def _build_single(self, seg: srf.Builder, input_stream: StreamPair) -> StreamPair:
-=======
     def supports_cpp_node(self):
         return False
 
-    def _build_single(self, seg: neo.Segment, input_stream: StreamPair) -> StreamPair:
->>>>>>> 33a938c3
+    def _build_single(self, seg: srf.Builder, input_stream: StreamPair) -> StreamPair:
 
         # Store all messages until on_complete is called and then push them
         def node_fn(input: srf.Observable, output: srf.Subscriber):
