--- conflicted
+++ resolved
@@ -34,14 +34,7 @@
 gcc --version
 g++ --version
 
-<<<<<<< HEAD
 show_conda_info
-=======
-gpuci_logger "Check conda environment"
-conda info
-conda config --show-sources
-conda list --show-channel-urls
->>>>>>> david-cli-rel-paths
 
 gpuci_logger "Checking S3 cuDF cache"
 CUDF_CONDA_BLD_DIR=/opt/conda/conda-bld
@@ -52,18 +45,10 @@
 
 gpuci_logger "Checking ${DISPLAY_URL}${CUDF_CONDA_CACHE_PATH}"
 set +e
-<<<<<<< HEAD
 fetch_s3 "${CUDF_CONDA_CACHE_PATH}" "${CUDF_CONDA_TAR}"
 set -e
 
 if [[ "${FETCH_STATUS}" != "0" ]]; then
-=======
-aws s3 cp --no-progress ${CUDF_CONDA_CACHE_URL} ${CUDF_CONDA_TAR}
-CUDF_CACHE_CHECK=$?
-set -e
-
-if [[ "${CUDF_CACHE_CHECK}" != "0" ]]; then
->>>>>>> david-cli-rel-paths
       gpuci_logger "Cache miss, Building cuDF"
       mkdir -p ${CUDF_CONDA_BLD_DIR}
       # The --no-build-id bit is needed for sccache
@@ -124,10 +109,6 @@
 
 gpuci_logger "Pushing results to ${DISPLAY_ARTIFACT_URL}"
 aws s3 cp --no-progress "${WORKSPACE_TMP}/conda_env.tar.gz" "${ARTIFACT_URL}/conda_env.tar.gz"
-<<<<<<< HEAD
-=======
-aws s3 cp --no-progress "${WORKSPACE_TMP}/workspace.tar.bz" "${ARTIFACT_URL}/workspace.tar.bz"
->>>>>>> 1a93052f
 
 gpuci_logger "Success"
 exit 0