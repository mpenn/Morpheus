# SPDX-FileCopyrightText: Copyright (c) 2022, NVIDIA CORPORATION & AFFILIATES. All rights reserved.
# SPDX-License-Identifier: Apache-2.0
#
# Licensed under the Apache License, Version 2.0 (the "License");
# you may not use this file except in compliance with the License.
# You may obtain a copy of the License at
#
# http://www.apache.org/licenses/LICENSE-2.0
#
# Unless required by applicable law or agreed to in writing, software
# distributed under the License is distributed on an "AS IS" BASIS,
# WITHOUT WARRANTIES OR CONDITIONS OF ANY KIND, either express or implied.
# See the License for the specific language governing permissions and
# limitations under the License.

set -e

NUMARGS=$#
ARGS=$*

function hasArg {
    (( ${NUMARGS} != 0 )) && (echo " ${ARGS} " | grep -q " $1 ")
}

function get_version() {
   echo "$(git describe --tags | grep -o -E '^([^-]*?)')"
}

export PARALLEL_LEVEL=${PARALLEL_LEVEL:-$(nproc)}

# Change this to switch between build/mambabuild/debug
export CONDA_COMMAND=${CONDA_COMMAND:-"mambabuild"}

# Get the path to the morpheus git folder
export MORPHEUS_ROOT=${MORPHEUS_ROOT:-$(git rev-parse --show-toplevel)}

# Set CONDA_CHANNEL_ALIAS to mimic the conda config channel_alias property during the build
CONDA_CHANNEL_ALIAS=${CONDA_CHANNEL_ALIAS:-""}
export USE_SCCACHE=${USE_SCCACHE:-""}

export CUDA="$(conda list | grep cudatoolkit | egrep -o "[[:digit:]]+\.[[:digit:]]+\.[[:digit:]]+")"
export PYTHON_VER="$(python -c "import sys; print('.'.join(map(str, sys.version_info[:2])))")"
export CUDA=11.4.1
echo "CUDA        : ${CUDA}"
echo "PYTHON_VER  : ${PYTHON_VER}"
echo ""

export CMAKE_GENERATOR="Ninja"

# Export variables for the cache
export MORPHEUS_CACHE_DIR=${MORPHEUS_CACHE_DIR:-"${MORPHEUS_ROOT}/.cache"}
export CCACHE_DIR="${MORPHEUS_CACHE_DIR}/ccache"
export CCACHE_NOHASHDIR=1

# Ensure the necessary folders exist before continuing
mkdir -p ${MORPHEUS_CACHE_DIR}
mkdir -p ${CCACHE_DIR}

# Local builds use ccache
# ci builds will use sccache which is a ccache work-alike but uses an S3 backend
# (https://github.com/mozilla/sccache)
if [[ "${USE_SCCACHE}" == "" ]]; then
   # Export CCACHE variables
   export CMAKE_C_COMPILER_LAUNCHER="ccache"
   export CMAKE_CXX_COMPILER_LAUNCHER="ccache"
   export CMAKE_CUDA_COMPILER_LAUNCHER="ccache"
else
   export CMAKE_C_COMPILER_LAUNCHER="sccache"
   export CMAKE_CXX_COMPILER_LAUNCHER="sccache"
   export CMAKE_CUDA_COMPILER_LAUNCHER="sccache"
fi

# Holds the arguments in an array to allow for complex json objects
CONDA_ARGS_ARRAY=()

# Some default args
CONDA_ARGS_ARRAY+=("--use-local")

if [[ "${CONDA_COMMAND}" == "mambabuild" || "${CONDA_COMMAND}" == "build" ]]; then
   # Remove the timestamp from the work folder to allow caching to work better
   CONDA_ARGS_ARRAY+=("--build-id-pat" "{n}-{v}")
fi

# Choose default variants
CONDA_ARGS_ARRAY+=("--variants" "{python: 3.8}")

# And default channels (with optional channel alias)
CONDA_ARGS_ARRAY+=("-c" "${CONDA_CHANNEL_ALIAS:+"${CONDA_CHANNEL_ALIAS%/}/"}rapidsai")
CONDA_ARGS_ARRAY+=("-c" "${CONDA_CHANNEL_ALIAS:+"${CONDA_CHANNEL_ALIAS%/}/"}nvidia")
CONDA_ARGS_ARRAY+=("-c" "${CONDA_CHANNEL_ALIAS:+"${CONDA_CHANNEL_ALIAS%/}/"}nvidia/label/dev")
CONDA_ARGS_ARRAY+=("-c" "conda-forge")

<<<<<<< HEAD
if hasArg libcudf; then
   echo "Running conda-build for libcudf..."
   set -x
   conda ${CONDA_COMMAND} "${CONDA_ARGS_ARRAY[@]}" ${CONDA_ARGS} ci/conda/recipes/libcudf
   set +x
fi

if hasArg cudf; then
   echo "Running conda-build for cudf..."
   set -x
   conda ${CONDA_COMMAND} "${CONDA_ARGS_ARRAY[@]}" ${CONDA_ARGS} ci/conda/recipes/cudf
   set +x
=======
if hasArg libneo; then

   export NEO_ROOT="${MORPHEUS_CACHE_DIR}/src_cache/libneo"
   export NEO_CACHE_DIR=${MORPHEUS_CACHE_DIR}

   # First need to download the repo into the cache
   if [[ ! -d "${NEO_ROOT}" ]]; then
      git clone ${NEO_GIT_URL:?"Cannot build libneo. Must set NEO_GIT_URL to git repo location to allow checkout of neo repository"} ${NEO_ROOT}
   fi

   pushd ${NEO_ROOT}

   # Ensure we have the latest checkout
   git fetch
   git checkout ${NEO_GIT_TAG}

   if [[ "$(git branch --show-current | wc -l)" == "1" ]]; then
      git pull
   fi

   # Set GIT_VERSION to set the project version inside of meta.yaml
   export GIT_VERSION="$(get_version)"

   echo "Running conda-build for libneo..."
   set -x
   conda ${CONDA_COMMAND} "${CONDA_ARGS_ARRAY[@]}" ${CONDA_ARGS} ci/conda/recipes/libneo
   set +x

   unset GIT_DESCRIBE_TAG

   popd
>>>>>>> 3354cf03
fi

if hasArg morpheus; then
   # Set GIT_VERSION to set the project version inside of meta.yaml
   # Do this after srf in case they are different
   export GIT_VERSION="$(get_version)"

   echo "Running conda-build for morpheus..."
   set -x
   conda ${CONDA_COMMAND} "${CONDA_ARGS_ARRAY[@]}" ${CONDA_ARGS} ci/conda/recipes/morpheus
   set +x
fi

if hasArg pydebug; then
  export MORPHEUS_PYTHON_VER=$(python --version | cut -d ' ' -f 2)

  echo "Running conda-build for python-dbg..."
  set -x
  conda ${CONDA_COMMAND} "${CONDA_ARGS_ARRAY[@]}" ${CONDA_ARGS} ./ci/conda/recipes/python-dbg
  set +x
fi<|MERGE_RESOLUTION|>--- conflicted
+++ resolved
@@ -90,54 +90,6 @@
 CONDA_ARGS_ARRAY+=("-c" "${CONDA_CHANNEL_ALIAS:+"${CONDA_CHANNEL_ALIAS%/}/"}nvidia/label/dev")
 CONDA_ARGS_ARRAY+=("-c" "conda-forge")
 
-<<<<<<< HEAD
-if hasArg libcudf; then
-   echo "Running conda-build for libcudf..."
-   set -x
-   conda ${CONDA_COMMAND} "${CONDA_ARGS_ARRAY[@]}" ${CONDA_ARGS} ci/conda/recipes/libcudf
-   set +x
-fi
-
-if hasArg cudf; then
-   echo "Running conda-build for cudf..."
-   set -x
-   conda ${CONDA_COMMAND} "${CONDA_ARGS_ARRAY[@]}" ${CONDA_ARGS} ci/conda/recipes/cudf
-   set +x
-=======
-if hasArg libneo; then
-
-   export NEO_ROOT="${MORPHEUS_CACHE_DIR}/src_cache/libneo"
-   export NEO_CACHE_DIR=${MORPHEUS_CACHE_DIR}
-
-   # First need to download the repo into the cache
-   if [[ ! -d "${NEO_ROOT}" ]]; then
-      git clone ${NEO_GIT_URL:?"Cannot build libneo. Must set NEO_GIT_URL to git repo location to allow checkout of neo repository"} ${NEO_ROOT}
-   fi
-
-   pushd ${NEO_ROOT}
-
-   # Ensure we have the latest checkout
-   git fetch
-   git checkout ${NEO_GIT_TAG}
-
-   if [[ "$(git branch --show-current | wc -l)" == "1" ]]; then
-      git pull
-   fi
-
-   # Set GIT_VERSION to set the project version inside of meta.yaml
-   export GIT_VERSION="$(get_version)"
-
-   echo "Running conda-build for libneo..."
-   set -x
-   conda ${CONDA_COMMAND} "${CONDA_ARGS_ARRAY[@]}" ${CONDA_ARGS} ci/conda/recipes/libneo
-   set +x
-
-   unset GIT_DESCRIBE_TAG
-
-   popd
->>>>>>> 3354cf03
-fi
-
 if hasArg morpheus; then
    # Set GIT_VERSION to set the project version inside of meta.yaml
    # Do this after srf in case they are different
