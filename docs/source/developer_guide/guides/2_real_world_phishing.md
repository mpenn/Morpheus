<!--
SPDX-FileCopyrightText: Copyright (c) 2022, NVIDIA CORPORATION & AFFILIATES. All rights reserved.
SPDX-License-Identifier: Apache-2.0

Licensed under the Apache License, Version 2.0 (the "License");
you may not use this file except in compliance with the License.
You may obtain a copy of the License at

http://www.apache.org/licenses/LICENSE-2.0

Unless required by applicable law or agreed to in writing, software
distributed under the License is distributed on an "AS IS" BASIS,
WITHOUT WARRANTIES OR CONDITIONS OF ANY KIND, either express or implied.
See the License for the specific language governing permissions and
limitations under the License.
-->

# 2. A Real-World Application: Phishing Detection

## Data Preprocessing

Now that we've seen a basic example of how to create a stage and use it in the context of a pipeline, we'll move on to a more advanced example that is representative of what we might want to do in a real-world situation. Given a set of records, each of which represents an email, suppose we want to predict which records correspond to fraudulent emails.

As part of this process, we might want to use a classification model trained on various pieces of metadata, such as recipient count, in addition to the raw content of each email. If we suppose this is true for our example, we need to build and connect a pre-processing stage to attach this information to each record before applying our classifier.

For this task, we'll need to define a new stage, which we will call our `RecipientFeaturesStage`, that will:
1. Receive an input corresponding to an email.
1. Count the number of recipients in the email's metadata.
1. Construct a Morpheus `MessageMeta` object that will contain the record content along with the augmented metadata.

For this stage, the code will look very similar to the previous example with a few notable changes. We will be working with the `MessageMeta` class. This is a Morpheus message containing a [cuDF](https://docs.rapids.ai/api/cudf/stable/) [DataFrame](https://docs.rapids.ai/api/cudf/stable/api_docs/dataframe.html). Since we will expect our new stage to operate on {py:obj}`~morpheus.pipeline.messages.MessageMeta` types, our new `accepted_types` method now looks like:

```python
def accepted_types(self) -> typing.Tuple:
    return (MessageMeta,)
```

Next, we will update our `on_data` method to perform the actual work.
We grab a reference to the incoming message's `df` attribute. It is important to note that `message` is a reference, and any changes made to it or its members (such as `df`) will be performed in place on the existing message instance.

```python
def on_data(self, message: MessageMeta):
    # Get the DataFrame from the incoming message
    df = message.df

    df['to_count'] = df['To'].str.count('@')
    df['bcc_count'] = df['BCC'].str.count('@')
    df['cc_count'] = df['CC'].str.count('@')
    df['total_recipients'] = df['to_count'] + df['bcc_count'] + df['cc_count']

    # Attach features to string data
    df['data'] = (df['to_count'].astype(str) + '[SEP]' +
                    df['bcc_count'].astype(str) + '[SEP]' +
                    df['cc_count'].astype(str) + '[SEP]' +
                    df['total_recipients'].astype(str) + '[SEP]' +
                    df['Message'])

    # Return the message for the next stage
    return message
```

If mutating the data frame is undesirable, we could make a call to the data frame's [copy](https://docs.rapids.ai/api/cudf/stable/api_docs/api/cudf.DataFrame.copy.html#cudf.DataFrame.copy) method and return a new `MessageMeta`. Note however that this would come at the cost of performance and increased memory usage. Our updated `on_data` method would look like this (changing the first and last lines of the method):

```python
def on_data(self, message: MessageMeta):
    # Take a copy of the DataFrame from the incoming message
    df = message.df.copy(True)
    ...
    # Construct and return a new message containing our DataFrame
    return MessageMeta(df=df)
```


Our `_build_single` method remains unchanged; even though we are modifying the incoming messages, our input and output types remain the same.

### The Completed Preprocessing Stage

```python
import typing

import neo

from morpheus.pipeline.messages import MessageMeta
from morpheus.pipeline.pipeline import SinglePortStage
from morpheus.pipeline.pipeline import StreamPair


class RecipientFeaturesStage(SinglePortStage):
    @property
    def name(self) -> str:
        return "recipient-features"

    def accepted_types(self) -> typing.Tuple:
        return (MessageMeta,)

    def on_data(self, message: MessageMeta):
        # Get the DataFrame from the incoming message
        df = message.df

        df['to_count'] = df['To'].str.count('@')
        df['bcc_count'] = df['BCC'].str.count('@')
        df['cc_count'] = df['CC'].str.count('@')
        df['total_recipients'] = df['to_count'] + df['bcc_count'] + df['cc_count']

        # Attach features to string data
        df['data'] = (df['to_count'].astype(str) + '[SEP]' +
                      df['bcc_count'].astype(str) + '[SEP]' +
                      df['cc_count'].astype(str) + '[SEP]' +
                      df['total_recipients'].astype(str) + '[SEP]' +
                      df['Message'])

        # Return the message for the next stage
        return message

    def _build_single(self, seg: neo.Segment, input_stream: StreamPair) -> StreamPair:
        node = seg.make_node(self.unique_name, self.on_data)
        seg.make_edge(input_stream[0], node)

        return node, input_stream[1]
```

### Testing the Preprocessing Stage

To test our new stage, we will modify the pipeline from the previous guide by replacing the pass through stage with our new one.
To do this, just update these lines from the previous guide:

```python
# Add our own stage
pipeline.add_stage(PassThruStage(config))

# Add monitor to record the performance of our new stage
pipeline.add_stage(MonitorStage(config))
```

To:

```python
# Add our own stage
pipeline.add_stage(RecipientFeaturesStage(config))

# Add monitor to record the performance of our new stage
pipeline.add_stage(MonitorStage(config))
```

## Predicting Fraudulent Emails with Accelerated Machine Learning

Now we'll use the `RecipientFeaturesStage` that we just made in a real-world pipeline to detect fraudulent emails. The pipeline we will be building makes use of the `TritonInferenceStage` which is a pre-defined Morpheus stage designed to support the execution of Natural Language Processing (NLP) models via NVIDIA's [Triton Inference Server framework](https://developer.nvidia.com/nvidia-triton-inference-server). NVIDIA Triton Inference Server allows for GPU accelerated ML/DL and seamless co-location and execution of a wide variety of model frameworks. For our application, we will be using the `phishing-bert-onnx` model, which is included with Morpheus in the `models/triton-model-repo/` directory.

It's important to note here that Triton is a service that is external to the Morpheus pipeline and often will not reside on the same machine(s) as the rest of the pipeline. The `TritonInferenceStage` will use HTTP and [gRPC](https://grpc.io/) network protocols to allow us to interact with the machine learning models that are hosted by the Triton server.

### Launching Triton

Triton will need to be running while we execute our pipeline. For simplicity, we will launch it locally inside of a Docker container.

Note: This step assumes you have both [Docker](https://docs.docker.com/engine/install/) and the [Nvidia container toolkit](https://docs.nvidia.com/datacenter/cloud-native/container-toolkit/install-guide.html#installation-guide) installed.

From the root of the Morpheus project we will launch a Triton Docker container with the `models` directory mounted into the container:

```shell
docker run --rm -ti --gpus=all -p8000:8000 -p8001:8001 -p8002:8002 -v $PWD/models:/models nvcr.io/nvidia/tritonserver:22.02-py3 tritonserver --model-repository=/models/triton-model-repo --exit-on-error=false --log-info=true
```

Once we have Triton running, we can verify that it is healthy using [curl](https://curl.se/). The `/v2/health/live` endpoint should return a 200 status code:

```shell
curl -v "localhost:8000/v2/health/live"
```

We can also query Triton for the available models:

```shell
curl -X POST "localhost:8000/v2/repository/index"
```

Let's ask Triton for some information about the `phishing-bert-onnx` model which we are going to be using:

```shell
curl "localhost:8000/v2/models/phishing-bert-onnx/config"
{"name":"phishing-bert-onnx","versions":["1"],"platform":"onnxruntime_onnx","inputs":[{"name":"input_ids","datatype":"INT64","shape":[-1,128]},{"name":"attention_mask","datatype":"INT64","shape":[-1,128]}],"outputs":[{"name":"output","datatype":"FP32","shape":[-1,2]}]}
```

From this information, we can see that the expected shape of the model inputs is `"shape":[-1,128]}`.

### Defining our Pipeline
Let's set up the paths for our input and output files. For simplicity, we assume that the `MORPHEUS_ROOT` environment variable is set to the root of the Morpheus project repository. In a production deployment, it may be more prudent to replace our usage of environment variables with command-line flags or a dedicated configuration management library.

```python
root_dir = os.environ['MORPHEUS_ROOT']
out_dir = os.environ.get('OUT_DIR', '/tmp')

data_dir = os.path.join(root_dir, 'data')
labels_file = os.path.join(data_dir, 'labels_phishing.txt')
vocab_file = os.path.join(data_dir, 'bert-base-uncased-hash.txt')

input_file = os.path.join(root_dir, 'examples/data/email.jsonlines')
results_file = os.path.join(out_dir, 'detections.jsonlines')
```

To start, we will need to instantiate and set a few members of the `Config` class. This object is used for configuration options that are global to the pipeline as a whole. We will provide this object to each stage along with stage-specific configuration parameters.

```python
config = Config()
config.mode = PipelineModes.NLP

config.num_threads = psutil.cpu_count()
config.feature_length = 128

with open(labels_file) as fh:
    config.class_labels = [x.strip() for x in fh]
```

First we set our pipeline mode to NLP. Next, we use the third-party [psutils](https://psutil.readthedocs.io/en/stable/) library to set the `num_threads` property to match the number of cores in our system.

The `feature_length` property needs to match the length of the model inputs, which we got from Triton in the previous section using the model's `/config` endpoint.

Ground truth classification labels are read from the `morpheus/data/labels_phishing.txt` file included in Morpheus.

<<<<<<< HEAD
Now that our config object is populated we move on to the pipeline itself. We are using the same input file from the previous examples, and to tokenize the input data we add Morpheus' `PreprocessNLPStage` with the `morpheus/data/bert-base-uncased-hash.txt` vocabulary file.
=======
Now that our config object is populated, we move on to the pipeline itself. We will be using the same input file from the previous examples, and to tokenize the input data we will use Morpheus' `PreprocessNLPStage`.  

This stage uses the [cudf subword tokenizer](https://docs.rapids.ai/api/cudf/stable/api_docs/api/cudf.core.subword_tokenizer.SubwordTokenizer.__call__.html) to transform strings into a tensor of numbers to be fed into the neural network model. Rather than split the string by characters or whitespaces, we split them into meaningful subwords based upon the occurrence of the subwords in a large training corpus. You can find more details here: [https://arxiv.org/abs/1810.04805v2](https://arxiv.org/abs/1810.04805v2). All we need to know for now is that the text will be converted to subword token ids based on the vocabulary file that we provide (`vocab_hash_file=vocab file`).

Let's go ahead and instantiate our `PreprocessNLPStage` and add it to the pipeline:
>>>>>>> d46382bb

```python
pipeline.add_stage(
    PreprocessNLPStage(
        config,
        vocab_hash_file=vocab_file,
        truncation=True,
        do_lower_case=True,
        add_special_tokens=False))
```

In addition to providing the `Config` object that we defined above, we also configure this stage to:
* Use the `data/bert-base-uncased-hash.txt` vocabulary file for its subword token ids (`vocab_hash_file=vocab_file`).
* Truncate the length of the text to a max number of tokens (`truncation=True`).
* Change the casing to all lowercase (`do_lower_case=True`).
* Refrain from adding the default BERT special tokens like `[SEP]` for separation between two sentences and `[CLS]` at the start of the text (`add_special_tokens=False`).

Note that the tokenizer parameters and vocabulary hash file should exactly match what was used for tokenization during the training of the NLP model.

At this point, we have a pipeline that reads in a set of records and preprocesses them with the metadata required for our classifier to make predictions. Our next step is to define a stage that applies a machine learning model to our `MessageMeta` object. To accomplish this, we will be using Morpheus' `TritonInferenceStage` class. This class will handle communication with the `phishing-bert-onnx` model, which we provided to the Triton Docker container via the `models` directory mount.

Next we will add a monitor stage to measure the inference rate as well as a filter stage to filter out any results below a probability threshold of `0.9`.
```python
# Add an inference stage
pipeline.add_stage(
    TritonInferenceStage(
        config,
        model_name='phishing-bert-onnx',
        server_url=triton_url,
        force_convert_inputs=True,
    ))

pipeline.add_stage(MonitorStage(config, description="Inference Rate", smoothing=0.001, unit="inf"))

# Filter values lower than 0.9
pipeline.add_stage(FilterDetectionsStage(config, threshold=0.9))
```

Lastly, we will save our results to disk. For this purpose, we are using two stages that are often used in conjunction with each other: `SerializeStage` and `WriteToFileStage`. 

The `SerializeStage` is used to include and exclude columns as desired in the output. Importantly, it also handles conversion from the `MultiMessage`-derived output type that is used by the `FilterDetectionsStage` to the `MessageMeta` class that is expected as input by the `WriteToFileStage`.

The `WriteToFileStage` will append message data to the output file as messages are received. Note however that for performance reasons the `WriteToFileStage` does not flush its contents out to disk every time a message is received. Instead, it relies on the underlying [buffered output stream](https://gcc.gnu.org/onlinedocs/libstdc++/manual/streambufs.html) to flush as needed, and then will close the file handle on shutdown.

```python
# Write the file to the output
pipeline.add_stage(SerializeStage(config))
pipeline.add_stage(WriteToFileStage(config, filename=results_file, overwrite=True))
```

Note that we didn't specify the output format. In our example, the result file contains the extension `.jsonlines`. Morpheus will infer the output format based on the extension. At time of writing the extensions that Morpheus will infer are: `.csv`, `.json` & `.jsonlines`

To explicitly set the output format we could specify the `file_type` argument to the `WriteToFileStage` which is an enumeration defined in `morpheus._lib.file_types.FileTypes`. Current values defined are:
* `FileTypes.Auto`
* `FileTypes.JSON`
* `FileTypes.CSV`

### The Completed Pipeline

```python
import logging
import os

import psutil

from morpheus.config import Config
from morpheus.config import PipelineModes
from morpheus.pipeline import LinearPipeline
from morpheus.pipeline.general_stages import FilterDetectionsStage
from morpheus.pipeline.general_stages import MonitorStage
from morpheus.pipeline.inference.inference_triton import TritonInferenceStage
from morpheus.pipeline.input.from_file import FileSourceStage
from morpheus.pipeline.output.serialize import SerializeStage
from morpheus.pipeline.output.to_file import WriteToFileStage
from morpheus.pipeline.preprocessing import DeserializeStage
from morpheus.pipeline.preprocessing import PreprocessNLPStage
from morpheus.utils.logging import configure_logging

from recipient_feature_stage import RecipientFeaturesStage

def run_pipeline():
    # Enable the default logger
    configure_logging(log_level=logging.INFO)

    triton_url = os.environ.get('TRITON_URL', 'localhost:8001')
    root_dir = os.environ['MORPHEUS_ROOT']
    out_dir = os.environ.get('OUT_DIR', '/tmp')

    data_dir = os.path.join(root_dir, 'data')
    labels_file = os.path.join(data_dir, 'labels_phishing.txt')
    vocab_file = os.path.join(data_dir, 'bert-base-uncased-hash.txt')

    input_file = os.path.join(root_dir, 'examples/data/email.jsonlines')
    results_file = os.path.join(out_dir, 'detections.jsonlines')

    # It's necessary to configure the pipeline for NLP mode
    config = Config()
    config.mode = PipelineModes.NLP

    # Set the thread count to match our cpu count
    config.num_threads = psutil.cpu_count()
    config.feature_length = 128

    with open(labels_file) as fh:
        config.class_labels = [x.strip() for x in fh]

    # Create a linear pipeline object
    pipeline = LinearPipeline(config)

    # Set source stage
    pipeline.set_source(FileSourceStage(config, filename=input_file, iterative=False))

    # Add our custom stage
    pipeline.add_stage(RecipientFeaturesStage(config))

    # Add a deserialize stage
    pipeline.add_stage(DeserializeStage(config))

    # Tokenize the input
    pipeline.add_stage(
        PreprocessNLPStage(
            config,
            vocab_hash_file=vocab_file,
            truncation=True,
            do_lower_case=True,
            add_special_tokens=False))

    # Add a inference stage
    pipeline.add_stage(
        TritonInferenceStage(
            config,
            model_name='phishing-bert-onnx',
            server_url=triton_url,
            force_convert_inputs=True,
        ))

    # Monitor the inference rate
    pipeline.add_stage(MonitorStage(config, description="Inference Rate", smoothing=0.001, unit="inf"))

    # Filter values lower than 0.9
    pipeline.add_stage(FilterDetectionsStage(config, threshold=0.9))

    # Write the to the output file
    pipeline.add_stage(SerializeStage(config))
    pipeline.add_stage(WriteToFileStage(config, filename=results_file, overwrite=True))

    # Run the pipeline
    pipeline.run()

if __name__ == "__main__":
    run_pipeline()
```

## Stage Constructors

In our previous examples, we didn't define a constructor for the Python classes that we were building for our stages. However, there are many cases where we will need to receive configuration parameters. Every stage constructor must receive an instance of a `morpheus.config.Config` object as its first argument and is then free to define additional stage-specific arguments after that. The Morpheus config object will contain configuration parameters needed by multiple stages in the pipeline, and the constructor in each Morpheus stage is free to inspect these. In contrast, parameters specific to a single stage are typically defined as constructor arguments.

Note that it is a best practice to perform any necessary validation checks in the constructor. This allows us to fail early rather than after the pipeline has started. 

In our `RecipientFeaturesStage` example, we hard-coded the Bert separator token. Let's instead refactor the code to receive that as a constructor argument. Let's also take the opportunity to verify that the pipeline mode is set to `morpheus.config.PipelineModes.NLP`. Our refactored class definition now looks like:

```python
class RecipientFeaturesStage(SinglePortStage):
    def __init__(self,
                 config: Config,
                 sep_token: str='[SEP]'):
        super().__init__(config)
        if config.mode != PipelineModes.NLP:
            raise RuntimeError("RecipientFeaturesStage must be used in a pipeline configured for NLP")

        if len(sep_token):
            self._sep_token = sep_token
        else:
            raise ValueError("sep_token cannot be an empty string")
```

## Defining a New Source Stage

Creating a new source stage is similar to defining any other stage with a few differences. First, we will be subclassing `SingleOutputSource`. Second, the required methods are just the `name` property method and the `_build_source` method.

In this example, we will create a source that reads messages from a [RabbitMQ](https://www.rabbitmq.com/) queue using the [pika](https://pika.readthedocs.io/en/stable/#) client for Python. For simplicity, we will assume that authentication is not required for our RabbitMQ exchange and that the body of the RabbitMQ messages will be JSON formatted. Both authentication and support for other formats could be easily added later.

The `_build_source` method is similar to the `_build_single` method; it receives an instance of the pipeline segment and returns a `StreamPair`. However, unlike in the previous examples, source stages do not have parent stages and therefore do not receive a `StreamPair` as input. We also will no longer build our node by calling `make_node`. Instead, we will call `make_source` with the parameter `self.source_generator`, which is a method that we will define next.

```python
def _build_source(self, seg: neo.Segment) -> StreamPair:
    node = seg.make_source(self.unique_name, self.source_generator)
    return node, MessageMeta
```

The `source_generator` method is where most of the RabbitMQ-specific code exists. Source node methods receive an instance of `neo.Subscriber` as their first argument. When we have a message that we wish to emit into the pipeline, we call the `neo.Subscriber.on_next` method.

```python
def source_generator(self, subscriber: neo.Subscriber):
    try:
        while subscriber.is_subscribed():
            (method_frame, header_frame, body) = self._channel.basic_get(self._queue_name)
            if method_frame is not None:
                try:
                    buffer = StringIO(body.decode("utf-8"))
                    df = cudf.io.read_json(buffer, orient='records', lines=True)
                    subscriber.on_next(MessageMeta(df=df))
                except Exception as ex:
                    logger.exception("Error occurred converting RabbitMQ message to Dataframe: {}".format(ex))
                finally:
                    self._channel.basic_ack(method_frame.delivery_tag)
            else:
                # queue is empty, sleep before polling again
                time.sleep(self._poll_interval.total_seconds())

    finally:
        self._connection.close()
```

Note that we read messages as quickly as we can from the queue. When the queue is empty we call `time.sleep`, allowing for a context switch to occur if needed.

Note also that we acknowledge the message (by calling `basic_ack`) only once we have successfully emitted the message (via `on_next`) or failed to deserialize the message. This means that if the pipeline shuts down while consuming the queue, we will not lose any messages. However, in that situation we may end up with a duplicate message (i.e., if the pipeline is shut down after we have called `on_next` but before calling `basic_ack`).

### The Completed Source Stage

```python
import logging
import time
from datetime import timedelta
from io import StringIO

import neo
import pika

import cudf

from morpheus.config import Config
from morpheus.pipeline.messages import MessageMeta
from morpheus.pipeline.pipeline import SingleOutputSource
from morpheus.pipeline.pipeline import StreamPair

logger = logging.getLogger(__name__)

class RabbitMQSourceStage(SingleOutputSource):
    """
    Source stage used to load messages from a RabbitMQ queue.

    Parameters
    ----------
    config : morpheus.config.Config
        Pipeline configuration instance.
    host : str
        Hostname or IP of the RabbitMQ server.
    exchange : str
        Name of the RabbitMQ exchange to connect to.
    exchange_type : str
        RabbitMQ exchange type; defaults to `fanout`.
    queue_name : str
        Name of the queue to listen to. If left blank, RabbitMQ will generate a random queue name bound to the exchange.
    poll_interval : timedelta
        Amount of time  between polling RabbitMQ for new messages; defaults to 100ms
    """
    def __init__(self,
                 config: Config,
                 host: str,
                 exchange: str,
                 exchange_type: str='fanout',
                 queue_name: str='',
                 poll_interval: timedelta=None):
        super().__init__(config)
        self._connection = pika.BlockingConnection(
            pika.ConnectionParameters(host=host))

        self._channel = self._connection.channel()
        self._channel.exchange_declare(
            exchange=exchange, exchange_type=exchange_type)

        result = self._channel.queue_declare(
            queue=queue_name, exclusive=True)

        # When queue_name='' we will receive a randomly generated queue name
        self._queue_name = result.method.queue

        self._channel.queue_bind(
            exchange=exchange, queue=self._queue_name)

        if poll_interval is not None:
            self._poll_interval = poll_interval
        else:
            self._poll_interval = timedelta(milliseconds=100)

    @property
    def name(self) -> str:
        return "from-rabbitmq"

    def _build_source(self, seg: neo.Segment) -> StreamPair:
        node = seg.make_source(self.unique_name, self.source_generator)
        return node, MessageMeta

    def source_generator(self, subscriber: neo.Subscriber):
        try:
            while subscriber.is_subscribed():
                (method_frame, header_frame, body) = self._channel.basic_get(self._queue_name)
                if method_frame is not None:
                    try:
                        buffer = StringIO(body.decode("utf-8"))
                        df = cudf.io.read_json(buffer, orient='records', lines=True)
                        subscriber.on_next(MessageMeta(df=df))
                    except Exception as ex:
                        logger.exception("Error occurred converting RabbitMQ message to Dataframe: {}".format(ex))
                    finally:
                        self._channel.basic_ack(method_frame.delivery_tag)
                else:
                    # queue is empty, sleep before polling again
                    time.sleep(self._poll_interval.total_seconds())

        finally:
            self._connection.close()
```

## Defining a New Sink Stage

In Morpheus, we define a stage to be a sink if it outputs the results of a pipeline to a destination external to the pipeline. Morpheus currently provides two sink stages:  `WriteToFileStage` and `WriteToKafkaStage`.

Recall that in the previous section we wrote a `RabbitMQSourceStage`. We will now complement that by writing a sink stage that can output Morpheus data into RabbitMQ. For this example, we are again using the [pika](https://pika.readthedocs.io/en/stable/#) client for Python.

The code for our sink will look similar to other stages with a few changes. First, we will subclass `SinglePortStage`:

```python
class WriteToRabbitMQStage(SinglePortStage):
```

In our `_build_single` we will be making use of the `make_sink` method rather than `make_node` or `make_source`
```python
def _build_single(self, seg: neo.Segment, input_stream: StreamPair) -> StreamPair:
    node = seg.make_sink(self.unique_name, self.on_data, self.on_error, self.on_complete)
    seg.make_edge(input_stream[0], node)
    return input_stream
```

Note that in this case, while we created an edge from the parent node to our new node, we returned the `input_stream` unchanged. This allows for other sinks to be attached to our same parent node. We could hypothetically have a pipeline where we emit the results to both RabbitMQ and a file. In this situation, both would be children of the same upstream node.

![Morpheus node dependency diagram](img/sink_deps.png)

Similar to our previous examples, most of the actual business logic of the stage is contained in the `on_data` method. In this case, we grab a reference to the [cuDF](https://docs.rapids.ai/api/cudf/stable/) [DataFrame](https://docs.rapids.ai/api/cudf/stable/api_docs/dataframe.html) attached to the incoming message. We then serialize to an [io.StringIO](https://docs.python.org/3.8/library/io.html?highlight=stringio#io.StringIO) buffer, which is then sent to RabbitMQ.

```python
def on_data(self, message: MessageMeta):
    df = message.df
    buffer = StringIO()
    df.to_json(buffer, orient='records', lines=True)
    body = buffer.getvalue().strip()
    self._channel.basic_publish(exchange=self._exchange, routing_key=self._routing_key, body=body)
    return message
```

The two new methods introduced in this example are the `on_error` and `on_complete` methods. For both methods, we want to make sure that the [connection](https://pika.readthedocs.io/en/stable/modules/connection.html) object is properly closed.
Note: we didn't close the channel object since closing the connection will also close any associated channel objects.

```python
def on_error(self, ex: Exception):
    logger.exception("Error occurred : {}".format(ex))
    self._connection.close()

def on_complete(self):
    self._connection.close()
```

### The Completed Sink Stage

```python
import logging
import typing
from io import StringIO

import neo
import pika

import cudf

from morpheus.config import Config
from morpheus.pipeline.messages import MessageMeta
from morpheus.pipeline.pipeline import SinglePortStage
from morpheus.pipeline.pipeline import StreamPair

logger = logging.getLogger(__name__)

class WriteToRabbitMQStage(SinglePortStage):
    """
    Source stage used to load messages from a RabbitMQ queue.

    Parameters
    ----------
    config : morpheus.config.Config
        Pipeline configuration instance.
    host : str
        Hostname or IP of the RabbitMQ server.
    exchange : str
        Name of the RabbitMQ exchange to connect to.
    exchange_type : str
        RabbitMQ exchange type; defaults to `fanout`.
    routing_key : str
        RabbitMQ routing key if needed.
    """
    def __init__(self,
                 config: Config,
                 host: str,
                 exchange: str,
                 exchange_type: str='fanout',
                 routing_key: str=''):
        super().__init__(config)
        self._connection = pika.BlockingConnection(
            pika.ConnectionParameters(host=host))

        self._exchange = exchange
        self._routing_key = routing_key

        self._channel = self._connection.channel()
        self._channel.exchange_declare(
            exchange=self._exchange, exchange_type=exchange_type)


    @property
    def name(self) -> str:
        return "to-rabbitmq"

    def accepted_types(self) -> typing.Tuple:
        return (MessageMeta, )

    def _build_single(self, seg: neo.Segment, input_stream: StreamPair) -> StreamPair:
        node = seg.make_sink(self.unique_name, self.on_data, self.on_error, self.on_complete)
        seg.make_edge(input_stream[0], node)
        return input_stream

    def on_data(self, message: MessageMeta):
        df = message.df
        buffer = StringIO()
        df.to_json(buffer, orient='records', lines=True)
        body = buffer.getvalue().strip()
        self._channel.basic_publish(exchange=self._exchange, routing_key=self._routing_key, body=body)
        return message

    def on_error(self, ex: Exception):
        logger.exception("Error occurred : {}".format(ex))
        self._connection.close()

    def on_complete(self):
        self._connection.close()
```<|MERGE_RESOLUTION|>--- conflicted
+++ resolved
@@ -185,12 +185,13 @@
 Let's set up the paths for our input and output files. For simplicity, we assume that the `MORPHEUS_ROOT` environment variable is set to the root of the Morpheus project repository. In a production deployment, it may be more prudent to replace our usage of environment variables with command-line flags or a dedicated configuration management library.
 
 ```python
+import morpheus
+
 root_dir = os.environ['MORPHEUS_ROOT']
 out_dir = os.environ.get('OUT_DIR', '/tmp')
 
-data_dir = os.path.join(root_dir, 'data')
-labels_file = os.path.join(data_dir, 'labels_phishing.txt')
-vocab_file = os.path.join(data_dir, 'bert-base-uncased-hash.txt')
+labels_file = os.path.join(morpheus.DATA_DIR, 'labels_phishing.txt')
+vocab_file = os.path.join(morpheus.DATA_DIR, 'bert-base-uncased-hash.txt')
 
 input_file = os.path.join(root_dir, 'examples/data/email.jsonlines')
 results_file = os.path.join(out_dir, 'detections.jsonlines')
@@ -215,15 +216,11 @@
 
 Ground truth classification labels are read from the `morpheus/data/labels_phishing.txt` file included in Morpheus.
 
-<<<<<<< HEAD
-Now that our config object is populated we move on to the pipeline itself. We are using the same input file from the previous examples, and to tokenize the input data we add Morpheus' `PreprocessNLPStage` with the `morpheus/data/bert-base-uncased-hash.txt` vocabulary file.
-=======
-Now that our config object is populated, we move on to the pipeline itself. We will be using the same input file from the previous examples, and to tokenize the input data we will use Morpheus' `PreprocessNLPStage`.  
+Now that our config object is populated, we move on to the pipeline itself. We will be using the same input file from the previous examples, and to tokenize the input data we will use Morpheus' `PreprocessNLPStage`.
 
 This stage uses the [cudf subword tokenizer](https://docs.rapids.ai/api/cudf/stable/api_docs/api/cudf.core.subword_tokenizer.SubwordTokenizer.__call__.html) to transform strings into a tensor of numbers to be fed into the neural network model. Rather than split the string by characters or whitespaces, we split them into meaningful subwords based upon the occurrence of the subwords in a large training corpus. You can find more details here: [https://arxiv.org/abs/1810.04805v2](https://arxiv.org/abs/1810.04805v2). All we need to know for now is that the text will be converted to subword token ids based on the vocabulary file that we provide (`vocab_hash_file=vocab file`).
 
 Let's go ahead and instantiate our `PreprocessNLPStage` and add it to the pipeline:
->>>>>>> d46382bb
 
 ```python
 pipeline.add_stage(
@@ -236,7 +233,7 @@
 ```
 
 In addition to providing the `Config` object that we defined above, we also configure this stage to:
-* Use the `data/bert-base-uncased-hash.txt` vocabulary file for its subword token ids (`vocab_hash_file=vocab_file`).
+* Use the `morpheus/data/bert-base-uncased-hash.txt` vocabulary file for its subword token ids (`vocab_hash_file=vocab_file`).
 * Truncate the length of the text to a max number of tokens (`truncation=True`).
 * Change the casing to all lowercase (`do_lower_case=True`).
 * Refrain from adding the default BERT special tokens like `[SEP]` for separation between two sentences and `[CLS]` at the start of the text (`add_special_tokens=False`).
@@ -262,7 +259,7 @@
 pipeline.add_stage(FilterDetectionsStage(config, threshold=0.9))
 ```
 
-Lastly, we will save our results to disk. For this purpose, we are using two stages that are often used in conjunction with each other: `SerializeStage` and `WriteToFileStage`. 
+Lastly, we will save our results to disk. For this purpose, we are using two stages that are often used in conjunction with each other: `SerializeStage` and `WriteToFileStage`.
 
 The `SerializeStage` is used to include and exclude columns as desired in the output. Importantly, it also handles conversion from the `MultiMessage`-derived output type that is used by the `FilterDetectionsStage` to the `MessageMeta` class that is expected as input by the `WriteToFileStage`.
 
@@ -289,6 +286,7 @@
 
 import psutil
 
+import morpheus
 from morpheus.config import Config
 from morpheus.config import PipelineModes
 from morpheus.pipeline import LinearPipeline
@@ -312,9 +310,8 @@
     root_dir = os.environ['MORPHEUS_ROOT']
     out_dir = os.environ.get('OUT_DIR', '/tmp')
 
-    data_dir = os.path.join(root_dir, 'data')
-    labels_file = os.path.join(data_dir, 'labels_phishing.txt')
-    vocab_file = os.path.join(data_dir, 'bert-base-uncased-hash.txt')
+    labels_file = os.path.join(morpheus.DATA_DIR, 'labels_phishing.txt')
+    vocab_file = os.path.join(morpheus.DATA_DIR, 'bert-base-uncased-hash.txt')
 
     input_file = os.path.join(root_dir, 'examples/data/email.jsonlines')
     results_file = os.path.join(out_dir, 'detections.jsonlines')
@@ -381,7 +378,7 @@
 
 In our previous examples, we didn't define a constructor for the Python classes that we were building for our stages. However, there are many cases where we will need to receive configuration parameters. Every stage constructor must receive an instance of a `morpheus.config.Config` object as its first argument and is then free to define additional stage-specific arguments after that. The Morpheus config object will contain configuration parameters needed by multiple stages in the pipeline, and the constructor in each Morpheus stage is free to inspect these. In contrast, parameters specific to a single stage are typically defined as constructor arguments.
 
-Note that it is a best practice to perform any necessary validation checks in the constructor. This allows us to fail early rather than after the pipeline has started. 
+Note that it is a best practice to perform any necessary validation checks in the constructor. This allows us to fail early rather than after the pipeline has started.
 
 In our `RecipientFeaturesStage` example, we hard-coded the Bert separator token. Let's instead refactor the code to receive that as a constructor argument. Let's also take the opportunity to verify that the pipeline mode is set to `morpheus.config.PipelineModes.NLP`. Our refactored class definition now looks like:
 
