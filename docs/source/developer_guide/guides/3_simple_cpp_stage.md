--- conflicted
+++ resolved
@@ -61,11 +61,7 @@
 
 Both the `PythonSource` and `PythonNode` classes are defined in the `pysrf/node.hpp` header.
 
-<<<<<<< HEAD
-Note: `SourceT` and `SinkT` types are typically a `shared_ptr` to a Morpheus message type. For example, `std::shared_ptr<MessageMeta>`.
-=======
-Note: `SourceT` and `SinkT` types are typically `shared_ptr`s to a Morpheus message type. For example, `std::shared_ptr<MessageMeta>`. This allows the reference counting mechanisms used in Python and C++ to share the same count, properly cleaning up the objects when they are no longer referenced.
->>>>>>> 25f401f5
+Note: `SourceT` and `SinkT` types are typically a `shared_ptr`s to a Morpheus message type. For example, `std::shared_ptr<MessageMeta>`. This allows the reference counting mechanisms used in Python and C++ to share the same count, properly cleaning up the objects when they are no longer referenced.
 
 Note: The C++ implementation of a stage must receive and emit the same message types as the Python implementation.
 
